--- conflicted
+++ resolved
@@ -67,27 +67,12 @@
     };
     
     // Find relevant files based on query
-<<<<<<< HEAD
-    const relevantFiles = await this.findRelevantFiles(repoPath, keywords, analysis.context || {});
-=======
     const relevantFiles = await this.findRelevantFiles(repoPath, keywords, contextCompat as any);
->>>>>>> 4979f7bb
     
     // Build file structure (limited depth)
     const fileStructure = await this.buildFileStructure(repoPath, 2);
     
     // Generate suggestions based on context
-<<<<<<< HEAD
-    const suggestions = this.generateSuggestions(query, analysis.context || {}, relevantFiles);
-    
-    return {
-      query,
-      framework: analysis.context?.framework || analysis.framework || 'unknown',
-      language: analysis.context?.language || analysis.language || 'unknown',
-      dependencies: (analysis.context as any)?.dependencies || {},
-      fileStructure,
-      patterns: analysis.context?.patterns || [],
-=======
     const suggestions = this.generateSuggestions(query, contextCompat as any, relevantFiles);
     
     return {
@@ -97,7 +82,6 @@
       dependencies: contextCompat.dependencies,
       fileStructure,
       patterns: contextCompat.patterns,
->>>>>>> 4979f7bb
       relevantFiles: relevantFiles.slice(0, 10), // Limit to top 10 most relevant
       suggestions,
     };
