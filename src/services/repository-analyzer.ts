--- conflicted
+++ resolved
@@ -1,8 +1,6 @@
 import * as fs from 'fs';
 import * as path from 'path';
 import { execSync } from 'child_process';
-import { ContextBuilderService, RepositoryContext, AnalysisData } from './context-builder.js';
-import chalk from 'chalk';
 
 interface RepositoryAnalysis {
   name: string;
@@ -20,23 +18,6 @@
     directories: string[];
     files: Record<string, number>; // file extensions with count
   };
-<<<<<<< HEAD
-  context?: RepositoryContext;
-}
-
-export class RepositoryAnalyzer {
-  private contextBuilder: ContextBuilderService;
-
-  constructor() {
-    this.contextBuilder = new ContextBuilderService();
-  }
-
-  /**
-   * Get available context modes
-   */
-  getAvailableContextModes(): string[] {
-    return this.contextBuilder.getAvailableModes();
-=======
   context?: {
     files: string[];
     summary: string;
@@ -81,60 +62,21 @@
     lines.push(`  File Types: ${Object.keys(analysis.structure.files).length}`);
     
     return lines.join('\n');
->>>>>>> 4979f7bb
   }
 
   /**
    * Analyze a repository and return structured information
-   * @param repoPath The path to analyze (defaults to cwd)
-   * @param mode The context mode to use (defaults to 'detailed')
-   */
-<<<<<<< HEAD
-  async analyze(repoPath?: string, mode?: string): Promise<RepositoryAnalysis>;
-  /**
-   * Analyze a repository with options
-   */
-  async analyze(options?: {
-    path?: string;
-    includePatterns?: string[];
-    excludePatterns?: string[];
-  }): Promise<RepositoryAnalysis>;
-  async analyze(
-    pathOrOptions?: string | {
-      path?: string;
-      includePatterns?: string[];
-      excludePatterns?: string[];
-    },
-    mode?: string
-  ): Promise<RepositoryAnalysis> {
-    // Handle overload signatures
-    let repoPath: string;
-=======
+   */
   async analyze(pathOrOptions: string | {
     path?: string;
     includePatterns?: string[];
     excludePatterns?: string[];
   } = {}, mode?: string): Promise<RepositoryAnalysis> {
     // Handle overloaded parameters
->>>>>>> 4979f7bb
     let options: {
       path?: string;
       includePatterns?: string[];
       excludePatterns?: string[];
-<<<<<<< HEAD
-    } = {};
-    
-    if (typeof pathOrOptions === 'string') {
-      repoPath = pathOrOptions;
-    } else if (pathOrOptions) {
-      options = pathOrOptions;
-      repoPath = options.path || process.cwd();
-    } else {
-      repoPath = process.cwd();
-    }
-    
-    const contextMode = mode || 'detailed';
-=======
     };
     
     if (typeof pathOrOptions === 'string') {
@@ -143,7 +85,6 @@
       options = pathOrOptions;
     }
     const repoPath = options.path || process.cwd();
->>>>>>> 4979f7bb
     
     // Basic repository info
     const analysis: RepositoryAnalysis = {
@@ -175,10 +116,6 @@
     if (analysis.type === 'monorepo') {
       analysis.packages = this.findMonorepoPackages(repoPath);
     }
-    
-    // Build context using context builder
-    const analysisData: AnalysisData = this.buildAnalysisData(analysis);
-    analysis.context = this.contextBuilder.buildContext(contextMode, analysisData);
     
     return analysis;
   }
@@ -448,122 +385,6 @@
     
     return packages;
   }
-
-  /**
-   * Format analysis for display
-   */
-  formatAnalysisForDisplay(analysis: RepositoryAnalysis): string {
-    const lines: string[] = [];
-    
-    lines.push(chalk.bold('📦 Repository Analysis\n'));
-    lines.push(`${chalk.gray('Name:')} ${analysis.name}`);
-    lines.push(`${chalk.gray('Type:')} ${analysis.type}`);
-    lines.push(`${chalk.gray('Language:')} ${analysis.language}`);
-    if (analysis.framework) {
-      lines.push(`${chalk.gray('Framework:')} ${analysis.framework}`);
-    }
-    
-    if (analysis.gitInfo) {
-      lines.push(`\n${chalk.bold('Git Information:')}`);
-      lines.push(`${chalk.gray('Branch:')} ${analysis.gitInfo.branch}`);
-      if (analysis.gitInfo.remote) {
-        lines.push(`${chalk.gray('Remote:')} ${analysis.gitInfo.remote}`);
-      }
-    }
-    
-    if (analysis.packages && analysis.packages.length > 0) {
-      lines.push(`\n${chalk.bold('Packages:')}`);
-      analysis.packages.forEach(pkg => {
-        lines.push(`  - ${pkg}`);
-      });
-    }
-    
-    if (analysis.structure) {
-      lines.push(`\n${chalk.bold('File Statistics:')}`);
-      const sortedExts = Object.entries(analysis.structure.files)
-        .sort((a, b) => b[1] - a[1])
-        .slice(0, 10);
-      sortedExts.forEach(([ext, count]) => {
-        lines.push(`  ${ext}: ${count} files`);
-      });
-    }
-    
-    if (analysis.context) {
-      lines.push(`\n${chalk.bold('Context:')}`);
-      if (analysis.context.detected_stack && analysis.context.detected_stack.length > 0) {
-        lines.push(`${chalk.gray('Stack:')} ${analysis.context.detected_stack.join(', ')}`);
-      }
-      if (analysis.context.patterns && analysis.context.patterns.length > 0) {
-        lines.push(`${chalk.gray('Patterns:')} ${analysis.context.patterns.join(', ')}`);
-      }
-    }
-    
-    return lines.join('\n');
-  }
-
-  /**
-   * Build analysis data for context builder
-   */
-  private buildAnalysisData(analysis: RepositoryAnalysis): AnalysisData {
-    const data: AnalysisData = {
-      techStack: {
-        languages: [analysis.language].filter(Boolean),
-      },
-      patterns: {
-        architecture: [],
-        organization: [],
-        practices: [],
-      },
-      repository: {
-        type: analysis.type,
-        mainFramework: analysis.framework,
-        primaryLanguage: analysis.language,
-      },
-    };
-    
-    // Detect frontend frameworks
-    if (analysis.framework) {
-      if (['react', 'vue', 'angular', 'svelte', 'nextjs'].includes(analysis.framework.toLowerCase())) {
-        data.techStack.frontend = [analysis.framework];
-      } else if (['express', 'fastify', 'nestjs', 'django', 'flask'].includes(analysis.framework.toLowerCase())) {
-        data.techStack.backend = [analysis.framework];
-      }
-    }
-    
-    // Detect patterns from structure
-    if (analysis.structure.directories.some(d => d.includes('test') || d.includes('spec'))) {
-      data.techStack.testing = ['jest/mocha/testing-library'];
-      data.patterns.practices = ['test-driven-development'];
-    }
-    
-    if (analysis.structure.directories.some(d => d.includes('components'))) {
-      data.patterns.architecture = ['component-based'];
-    }
-    
-    if (analysis.type === 'monorepo') {
-      data.patterns.organization = ['monorepo'];
-    }
-    
-    // Detect databases from common config files
-    if (analysis.structure.files['.env'] || 
-        analysis.structure.directories.some(d => d.includes('prisma') || d.includes('migrations'))) {
-      data.techStack.databases = ['postgresql/mysql'];
-    }
-    
-    // Detect infrastructure
-    if (analysis.structure.files['Dockerfile'] || analysis.structure.files['.dockerignore']) {
-      data.techStack.infrastructure = data.techStack.infrastructure || [];
-      data.techStack.infrastructure.push('Docker');
-    }
-    
-    if (analysis.structure.files['.gitlab-ci.yml'] || 
-        analysis.structure.directories.some(d => d.includes('.github/workflows'))) {
-      data.techStack.infrastructure = data.techStack.infrastructure || [];
-      data.techStack.infrastructure.push('CI/CD');
-    }
-    
-    return data;
-  }
 }
 
 // Export alias for backward compatibility
